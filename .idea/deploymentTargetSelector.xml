<?xml version="1.0" encoding="UTF-8"?>
<project version="4">
  <component name="deploymentTargetSelector">
    <selectionStates>
<<<<<<< HEAD
      <SelectionState runConfigName="app">
        <option name="selectionMode" value="DROPDOWN" />
      </SelectionState>
      <SelectionState runConfigName="ClientDashboard">
=======
      <SelectionState runConfigName="ClientContact">
        <option name="selectionMode" value="DROPDOWN" />
      </SelectionState>
      <SelectionState runConfigName="AddOrderActivity">
        <option name="selectionMode" value="DROPDOWN" />
      </SelectionState>
      <SelectionState runConfigName="CoopOrderRequest">
        <option name="selectionMode" value="DROPDOWN" />
      </SelectionState>
      <SelectionState runConfigName="FarmerOrderRequest">
        <option name="selectionMode" value="DROPDOWN" />
      </SelectionState>
      <SelectionState runConfigName="ViewOrderActivity">
>>>>>>> b259a6fc
        <option name="selectionMode" value="DROPDOWN" />
      </SelectionState>
    </selectionStates>
  </component>
</project><|MERGE_RESOLUTION|>--- conflicted
+++ resolved
@@ -2,12 +2,6 @@
 <project version="4">
   <component name="deploymentTargetSelector">
     <selectionStates>
-<<<<<<< HEAD
-      <SelectionState runConfigName="app">
-        <option name="selectionMode" value="DROPDOWN" />
-      </SelectionState>
-      <SelectionState runConfigName="ClientDashboard">
-=======
       <SelectionState runConfigName="ClientContact">
         <option name="selectionMode" value="DROPDOWN" />
       </SelectionState>
@@ -21,7 +15,6 @@
         <option name="selectionMode" value="DROPDOWN" />
       </SelectionState>
       <SelectionState runConfigName="ViewOrderActivity">
->>>>>>> b259a6fc
         <option name="selectionMode" value="DROPDOWN" />
       </SelectionState>
     </selectionStates>
