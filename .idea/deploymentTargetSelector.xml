<?xml version="1.0" encoding="UTF-8"?>
<project version="4">
  <component name="deploymentTargetSelector">
    <selectionStates>
<<<<<<< HEAD
      <SelectionState runConfigName="ClientActivity">
        <option name="selectionMode" value="DROPDOWN" />
      </SelectionState>
      <SelectionState runConfigName="AdminActivity">
        <option name="selectionMode" value="DROPDOWN" />
      </SelectionState>
      <SelectionState runConfigName="CoopActivity">
        <option name="selectionMode" value="DROPDOWN" />
      </SelectionState>
      <SelectionState runConfigName="ClientDashboard">
=======
      <SelectionState runConfigName="MainActivity">
        <option name="selectionMode" value="DROPDOWN" />
      </SelectionState>
      <SelectionState runConfigName="LoginActivity">
        <option name="selectionMode" value="DROPDOWN" />
      </SelectionState>
      <SelectionState runConfigName="CoopActivity">
>>>>>>> e7f1438b
        <option name="selectionMode" value="DROPDOWN" />
      </SelectionState>
    </selectionStates>
  </component>
</project><|MERGE_RESOLUTION|>--- conflicted
+++ resolved
@@ -2,18 +2,6 @@
 <project version="4">
   <component name="deploymentTargetSelector">
     <selectionStates>
-<<<<<<< HEAD
-      <SelectionState runConfigName="ClientActivity">
-        <option name="selectionMode" value="DROPDOWN" />
-      </SelectionState>
-      <SelectionState runConfigName="AdminActivity">
-        <option name="selectionMode" value="DROPDOWN" />
-      </SelectionState>
-      <SelectionState runConfigName="CoopActivity">
-        <option name="selectionMode" value="DROPDOWN" />
-      </SelectionState>
-      <SelectionState runConfigName="ClientDashboard">
-=======
       <SelectionState runConfigName="MainActivity">
         <option name="selectionMode" value="DROPDOWN" />
       </SelectionState>
@@ -21,7 +9,6 @@
         <option name="selectionMode" value="DROPDOWN" />
       </SelectionState>
       <SelectionState runConfigName="CoopActivity">
->>>>>>> e7f1438b
         <option name="selectionMode" value="DROPDOWN" />
       </SelectionState>
     </selectionStates>
