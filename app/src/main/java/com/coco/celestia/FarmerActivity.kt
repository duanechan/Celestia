--- conflicted
+++ resolved
@@ -23,8 +23,6 @@
 import androidx.compose.material.icons.filled.ExitToApp
 import androidx.compose.material.icons.filled.Home
 import androidx.compose.material.icons.filled.List
-import androidx.compose.material.icons.filled.Person
-import androidx.compose.material.icons.filled.ShoppingCart
 import androidx.compose.material.icons.rounded.Menu
 import androidx.compose.material3.Divider
 import androidx.compose.material3.DrawerValue
@@ -33,8 +31,6 @@
 import androidx.compose.material3.IconButton
 import androidx.compose.material3.ModalDrawerSheet
 import androidx.compose.material3.ModalNavigationDrawer
-import androidx.compose.material3.NavigationBar
-import androidx.compose.material3.NavigationBarItem
 import androidx.compose.material3.NavigationDrawerItem
 import androidx.compose.material3.Scaffold
 import androidx.compose.material3.Surface
@@ -60,7 +56,6 @@
 import androidx.navigation.NavController
 import androidx.navigation.compose.NavHost
 import androidx.navigation.compose.composable
-import androidx.navigation.compose.currentBackStackEntryAsState
 import androidx.navigation.compose.rememberNavController
 import com.coco.celestia.ui.theme.BgColor
 import com.coco.celestia.ui.theme.CelestiaTheme
@@ -109,10 +104,12 @@
 @SuppressLint("UnusedMaterial3ScaffoldPaddingParameter")
 @OptIn(ExperimentalMaterial3Api::class)
 @Composable
-fun FarmerNavDrawer(mainNavController: NavController) {
+fun FarmerNavDrawer(mainNavController: NavController){
     val navigationController = rememberNavController()
+    val coroutineScope = rememberCoroutineScope()
     val userViewModel: UserViewModel = viewModel()
-    val context = LocalContext.current
+    val drawerState = rememberDrawerState(initialValue = DrawerValue.Closed)
+    val context = LocalContext.current.applicationContext
     var exitDialog by remember { mutableStateOf(false) }
     var logoutDialog by remember { mutableStateOf(false) }
 
@@ -127,8 +124,6 @@
         )
     }
 
-<<<<<<< HEAD
-=======
     if (logoutDialog) {
         LogoutDialog(
             onDismiss = { logoutDialog = false },
@@ -168,59 +163,39 @@
                             popUpTo(0)
                         }
                     })
->>>>>>> e7f1438b
-
-    Scaffold(
-        topBar = {
-            TopAppBar(
-                title = { Text(text = "Farmer User 1") },
-                colors = TopAppBarDefaults.topAppBarColors(
-                    containerColor = Orange,
-                    titleContentColor = Color.White,
-                    navigationIconContentColor = Color.White
-                )
-            )
-        },
-        bottomBar = {
-            NavigationBar(
-                containerColor = Orange,
-                contentColor = DarkGreen
-            ) {
-                val currentDestination = navigationController.currentBackStackEntryAsState().value?.destination?.route
-                NavigationBarItem(
-                    icon = { Icon(imageVector = Icons.Default.Home, contentDescription = "Dashboard") },
-                    label = { Text("Dashboard") },
-                    selected = currentDestination == Screen.Farmer.route,
-                    onClick = {
-                        navigationController.navigate(Screen.Farmer.route) {
+
+                NavigationDrawerItem(
+                    label = { Text(text = "Orders", color = Orange) },
+                    selected = false,
+                    icon = { Icon(imageVector = Icons.Default.List, contentDescription = "Items", tint = DarkGreen)},
+                    onClick = {
+                        coroutineScope.launch {
+                            drawerState.close()
+                        }
+                        navigationController.navigate(Screen.FarmerInventory.route){
                             popUpTo(0)
                         }
-                    }
-                )
-                NavigationBarItem(
-                    icon = { Icon(imageVector = Icons.Default.ShoppingCart, contentDescription = "Orders") },
-                    label = { Text("Orders") },
-                    selected = currentDestination == Screen.FarmerManageOrder.route,
-                    onClick = {
-                        navigationController.navigate(Screen.FarmerManageOrder.route) {
+                    })
+
+                NavigationDrawerItem(
+                    label = { Text(text = "Contact Inquiry", color = Orange) },
+                    selected = false,
+                    icon = { Icon(imageVector = Icons.Default.CheckCircle, contentDescription = "Orders", tint = DarkGreen)},
+                    onClick = {
+                        coroutineScope.launch {
+                            drawerState.close()
+                        }
+                        navigationController.navigate(Screen.FarmerManageOrder.route){
                             popUpTo(0)
                         }
-                    }
-                )
-                NavigationBarItem(
-                    icon = { Icon(imageVector = Icons.Default.ExitToApp, contentDescription = "Logout") },
-                    label = { Text("Logout") },
-                    selected = false,
-                    onClick = {
-<<<<<<< HEAD
-                        mainNavController.navigate(Screen.Login.route) {
-                            popUpTo(mainNavController.graph.startDestinationId)
-                        }
-                        Toast.makeText(context, "Logout", Toast.LENGTH_SHORT).show()
-                        userViewModel.logout()
-                    }
-                )
-=======
+                    })
+
+
+                NavigationDrawerItem(
+                    label = { Text(text = "Logout", color = Orange) },
+                    selected = false,
+                    icon = { Icon(imageVector = Icons.Default.ExitToApp, contentDescription = "Logout", tint = DarkGreen)},
+                    onClick = {
                         coroutineScope.launch {
                             drawerState.close()
                         }
@@ -256,13 +231,7 @@
                 composable(Screen.Farmer.route){ FarmerDashboard() }
                 composable(Screen.FarmerInventory.route){ FarmerInventory() }
                 composable(Screen.FarmerManageOrder.route){ FarmerManageOrder() }
->>>>>>> e7f1438b
             }
         }
-    ) {
-        NavHost(navController = navigationController, startDestination = Screen.Farmer.route) {
-            composable(Screen.Farmer.route) { FarmerDashboard() }
-            composable(Screen.FarmerManageOrder.route) { FarmerManageOrder() }
-        }
     }
 }