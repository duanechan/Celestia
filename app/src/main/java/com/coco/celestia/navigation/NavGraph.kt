package com.coco.celestia.navigation

import android.util.Log
import androidx.compose.runtime.Composable
import androidx.compose.runtime.LaunchedEffect
import androidx.compose.runtime.getValue
import androidx.compose.runtime.livedata.observeAsState
import androidx.compose.runtime.mutableIntStateOf
import androidx.compose.runtime.mutableStateListOf
import androidx.compose.runtime.mutableStateOf
import androidx.compose.runtime.remember
import androidx.compose.runtime.setValue
import androidx.lifecycle.viewmodel.compose.viewModel
import androidx.navigation.NavHostController
import androidx.navigation.NavType
import androidx.navigation.compose.NavHost
import androidx.navigation.compose.composable
import androidx.navigation.navArgument
import com.coco.celestia.screens.client.AddOrderPanel
import com.coco.celestia.screens.client.ConfirmOrderRequestPanel
import com.coco.celestia.screens.client.OrderDetailsPanel
import com.coco.celestia.components.toast.ToastStatus
import com.coco.celestia.screens.Calendar
import com.coco.celestia.screens.ForgotPasswordScreen
import com.coco.celestia.screens.LoginScreen
import com.coco.celestia.screens.Profile
import com.coco.celestia.screens.RegisterScreen
import com.coco.celestia.screens.SplashScreen
import com.coco.celestia.screens.admin.AddUserForm
import com.coco.celestia.screens.admin.AdminDashboard
import com.coco.celestia.screens.admin.AdminInventory
import com.coco.celestia.screens.admin.AdminUserManagement
import com.coco.celestia.screens.admin.CheckAddUser
import com.coco.celestia.screens.client.ClientContact
import com.coco.celestia.screens.client.ClientDashboard
import com.coco.celestia.screens.client.ClientOrder
import com.coco.celestia.screens.client.ClientOrderDetails
import com.coco.celestia.screens.coop.AddProductForm
import com.coco.celestia.screens.coop.CoopDashboard
import com.coco.celestia.screens.coop.CoopInventory
import com.coco.celestia.screens.coop.OrderRequest
import com.coco.celestia.screens.coop.ProcessOrderPanel
import com.coco.celestia.screens.coop.ProductTypeInventory
import com.coco.celestia.screens.farmer.FarmerDashboard
import com.coco.celestia.screens.farmer.FarmerItems
import com.coco.celestia.screens.farmer.FarmerManageOrder
import com.coco.celestia.screens.farmer.FarmerProductTypeInventory
import com.coco.celestia.screens.farmer.details.FarmerItemDetails
import com.coco.celestia.screens.farmer.details.FarmerOrderDetails
import com.coco.celestia.screens.farmer.details.FarmerRequestDetails
import com.coco.celestia.screens.`object`.Screen
import com.coco.celestia.viewmodel.ContactViewModel
import com.coco.celestia.viewmodel.LocationViewModel
import com.coco.celestia.viewmodel.OrderViewModel
import com.coco.celestia.viewmodel.ProductViewModel
import com.coco.celestia.viewmodel.TransactionViewModel
import com.coco.celestia.viewmodel.UserViewModel
import com.coco.celestia.viewmodel.model.ProductData

@Composable
fun NavGraph(
    navController: NavHostController,
    contactViewModel: ContactViewModel = viewModel(),
    locationViewModel: LocationViewModel = viewModel(),
    orderViewModel: OrderViewModel = viewModel(),
    productViewModel: ProductViewModel = viewModel(),
    transactionViewModel: TransactionViewModel = viewModel(),
    userViewModel: UserViewModel = viewModel(),
    onNavigate: (String) -> Unit,
    onEvent: (Triple<ToastStatus, String, Long>) -> Unit
) {
    var productData by remember { mutableStateOf(ProductData()) }
    val productName by productViewModel.productName.observeAsState("")
    var farmerName by remember { mutableStateOf("") }
    var addressName by remember { mutableStateOf("") }
    var quantityAmount by remember { mutableIntStateOf(0) }
    var productType by remember { mutableStateOf("") }
    var emailSend by remember { mutableStateOf("") }
    var firstname by remember { mutableStateOf("") }
    var lastname by remember { mutableStateOf("") }
    var role by remember { mutableStateOf("") }

    NavHost(
        navController = navController,
        startDestination = Screen.Splash.route,
    ) {
        composable(route = Screen.Splash.route) {
            SplashScreen(
                navController = navController,
                userViewModel = userViewModel,
                onAccessEvent = { onEvent(it) }
            )
        }
        composable(route = Screen.Login.route) {
            LoginScreen(
                mainNavController = navController,
                userViewModel = userViewModel,
                onLoginEvent =  { onEvent(it) }
            )
        }
        composable(route = Screen.ForgotPassword.route) {
            ForgotPasswordScreen(
                navController = navController,
                onEvent = { onEvent(it) }
            )
        }
        composable(route = Screen.Register.route) {
            RegisterScreen(
                navController = navController,
                userViewModel = userViewModel,
                onRegisterEvent = { onEvent(it) }
            )
        }
        composable(route = Screen.Calendar.route) {
            onNavigate("Calendar")
            Calendar(
<<<<<<< HEAD
                navController = navController,
                orderViewModel = orderViewModel,
                productViewModel = productViewModel
=======
                orderViewModel = orderViewModel
>>>>>>> 867370c9
            )
        }
        composable(route = Screen.Farmer.route) {
            onNavigate("Dashboard")
            FarmerDashboard()
        }
        composable(route = Screen.FarmerManageOrder.route) {
            onNavigate("Orders")
            FarmerManageOrder(
                navController = navController,
                userViewModel = userViewModel,
                orderViewModel = orderViewModel,
                productViewModel = productViewModel
            )
        }
        composable(route = Screen.FarmerItems.route) {
            onNavigate("Vegetables")
            FarmerItems(navController = navController)
        }
        composable(route = Screen.Client.route) {
            onNavigate("Dashboard")
            ClientDashboard()
        }
        composable(route = Screen.ClientOrder.route) {
            onNavigate("Orders")
            ClientOrder(
                navController = navController,
                orderViewModel = orderViewModel,
                userViewModel = userViewModel
            )
        }
        composable(route = Screen.ClientContact.route) {
            onNavigate("Contacts")
            ClientContact(contactViewModel = contactViewModel)
        }
        composable(route = Screen.Admin.route) {
            onNavigate("Dashboard")
            AdminDashboard()
        }
        composable(route = Screen.AdminInventory.route) {
            onNavigate("Inventory")
            AdminInventory(productViewModel = productViewModel, navController = navController)
        }
        composable(route = Screen.AdminUserManagement.route) {
            onNavigate("User Management")
            AdminUserManagement(
                userViewModel = userViewModel
            )
        }
        composable(route = Screen.AdminAddUserManagement.route) {
            AddUserForm(
                navController = navController,
                email = emailSend,
                firstname = firstname,
                lastname = lastname,
                role = role,
                onEmailChanged = { emailSend = it },
                onFirstNameChanged = { firstname = it},
                onLastNameChanged = { lastname = it },
                onRoleChanged = { role = it }
            )
        }
        composable(route = Screen.AdminAddUserManagementDB.route) {
            CheckAddUser(
                userViewModel = userViewModel,
                navController = navController,
                email = emailSend,
                firstname = firstname,
                lastname = lastname,
                role = role,
                onRegisterEvent = { onEvent(it) }
            )
        }
        composable(route = Screen.Coop.route) {
            onNavigate("Dashboard")
            CoopDashboard()
        }
        composable(route = Screen.CoopOrder.route) {
            onNavigate("Orders")
            OrderRequest(
                navController = navController,
                orderViewModel = orderViewModel,
                transactionViewModel = transactionViewModel
            )
        }
        composable(route = Screen.CoopInventory.route) {
            onNavigate("Inventory")
            CoopInventory(navController = navController)
        }
        composable(
            route = Screen.CoopProcessOrder.route,
            arguments = listOf(navArgument("orderId") { type = NavType.StringType })
        ) { backStack ->
            val orderId = backStack.arguments?.getString("orderId")
            ProcessOrderPanel(
                orderId = orderId.toString(),
                orderViewModel = orderViewModel,
            )
        }
        composable(route = Screen.AddOrder.route) {
            onNavigate("Add Order")
            AddOrderPanel(navController = navController)
        }
        composable(
            route = Screen.CoopProductInventory.route,
            arguments = listOf(
                navArgument("type") { type = NavType.StringType })
        ) { backStack ->
            val type = backStack.arguments?.getString("type")

            productType = type ?: ""

            ProductTypeInventory(
                navController = navController,
                type = productType
            )
        }
        composable(route = Screen.CoopAddProductInventory.route) {
            LaunchedEffect(Unit) {
                productViewModel.updateProductName("")
                quantityAmount = 0
            }

            AddProductForm(
                productViewModel = productViewModel,
                quantity = quantityAmount,
                onProductNameChange = { productViewModel.onProductNameChange(it) },
                onQuantityChange = { newValue -> quantityAmount = newValue.toIntOrNull() ?: 0 }
            )
        }

        composable(route = Screen.CoopAddProductInventoryDB.route) {
            LaunchedEffect(Unit) {
                if(productName.isNotEmpty() &&
                    quantityAmount > 0)
                {
                    val product = ProductData(
                        name = productName,
                        quantity = quantityAmount,
                        type = productType
                    )
                    productViewModel.updateProductQuantity(product.name, product.quantity)
                    navController.navigate(Screen.CoopInventory.route)
                    onEvent(Triple(ToastStatus.SUCCESSFUL, "${quantityAmount}kg of $productName added to $productType inventory.", System.currentTimeMillis()))
                    productViewModel.updateProductName("")
                    quantityAmount = 0
                    productType = ""
                } else {
                    onEvent(Triple(ToastStatus.WARNING, "Please fill in all fields", System.currentTimeMillis()))
                    navController.navigate(Screen.CoopAddProductInventory.route)
                }
            }
        }
        composable(
            route = Screen.FarmerProductInventory.route,
            arguments = listOf(
                navArgument("productName") { type = NavType.StringType },
                navArgument("quantity") { type = NavType.IntType }
            )
        ) { backStackEntry ->
            val productName = backStackEntry.arguments?.getString("productName")
            val quantity = backStackEntry.arguments?.getInt("quantity")
            val product = ProductData(name = productName ?: "", quantity = quantity ?: 0)

            FarmerProductTypeInventory(product = product, navController = navController)
        }
        composable(
            route = Screen.FarmerItemDetails.route,
            arguments = listOf(navArgument("productName") { type = NavType.StringType })
        ) { backStackEntry ->
            val productNameDetail = backStackEntry.arguments?.getString("productName")
            FarmerItemDetails(navController = navController, productName = productNameDetail ?: "")
        }
        composable(
            route = Screen.FarmerRequestDetails.route,
            arguments = listOf(navArgument("orderId") { type = NavType.StringType })
        ) { backStackEntry ->
            val orderId = backStackEntry.arguments?.getString("orderId")

            if (orderId != null) {
                onNavigate("Order Requests")
                FarmerRequestDetails(
                    navController = navController,
                    orderId = orderId,
                    onAccept = { },
                    onReject = { }
                )
            }
        }
        composable(
            route = Screen.FarmerOrderDetails.route,
            arguments = listOf(navArgument("orderId") { type = NavType.StringType })
        ) { backStackEntry ->
            val orderId = backStackEntry.arguments?.getString("orderId")

            if (orderId != null) {
                onNavigate("Order Details")
                FarmerOrderDetails(
                    navController = navController,
                    orderId = orderId
                )
            }
        }
        composable(
            route = Screen.OrderDetails.route,
            arguments = listOf(navArgument("type") { type = NavType.StringType })
        ) { backStack ->
            val type = backStack.arguments?.getString("type")
            OrderDetailsPanel(
                navController = navController,
                type = type,
                productViewModel = productViewModel,
                orderViewModel = orderViewModel,
                onAddToCartEvent = { onEvent(it) },
                onOrder = {
                    productData = it
                    Log.d("NavGraph", "productData: $productData\n$it")
                },
            )
        }
        composable(route = Screen.OrderConfirmation.route) {
            onNavigate("Order Confirmation")
            ConfirmOrderRequestPanel(
                navController = navController,
                checkoutItem = productData,
                orderViewModel = orderViewModel,
                userViewModel = userViewModel,
                transactionViewModel = transactionViewModel,
                onAddToCartEvent = { onEvent(it) }
            )
        }
        composable(route = Screen.Profile.route) {
            onNavigate("Profile")
            Profile(
                navController = navController,
                userViewModel = userViewModel,
                locationViewModel = locationViewModel,
                onLogoutEvent = { event -> onEvent(event) },
                onProfileUpdateEvent = { event -> onEvent(event) }
            )
        }
        composable(
            route = "ClientOrderDetails/{orderId}/{orderCount}",
            arguments = listOf(
                navArgument("orderId") { type = NavType.StringType },
                navArgument("orderCount") { type = NavType.IntType }
            )
        ) { backStackEntry ->
            val orderId = backStackEntry.arguments?.getString("orderId")
            val orderCount = backStackEntry.arguments?.getInt("orderCount") ?: 0
            orderId?.let {
                ClientOrderDetails(navController, it, orderCount)
            }
        }
    }
}<|MERGE_RESOLUTION|>--- conflicted
+++ resolved
@@ -114,13 +114,7 @@
         composable(route = Screen.Calendar.route) {
             onNavigate("Calendar")
             Calendar(
-<<<<<<< HEAD
-                navController = navController,
-                orderViewModel = orderViewModel,
-                productViewModel = productViewModel
-=======
                 orderViewModel = orderViewModel
->>>>>>> 867370c9
             )
         }
         composable(route = Screen.Farmer.route) {
