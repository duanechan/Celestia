--- conflicted
+++ resolved
@@ -252,13 +252,9 @@
     price: Double,
     current: Int,
     identifier: String,
-    onEditProductClick: (ProductData) -> Unit,
-<<<<<<< HEAD
+    onEditProductClick: (ProductData) -> Unit
     productViewModel: ProductViewModel,
-    modifier: Modifier = Modifier // Modifier added for customization
-=======
     modifier: Modifier = Modifier
->>>>>>> 327db6ad
 ) {
     var productImage by remember { mutableStateOf<Uri?>(null) }
     var showDeleteDialog by remember { mutableStateOf(false) }
