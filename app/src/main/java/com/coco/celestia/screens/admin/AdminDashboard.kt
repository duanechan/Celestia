--- conflicted
+++ resolved
@@ -1,5 +1,8 @@
 package com.coco.celestia.screens.admin
 
+import android.graphics.Typeface
+import androidx.compose.animation.core.animateFloatAsState
+import androidx.compose.animation.core.tween
 import androidx.compose.foundation.BorderStroke
 import androidx.compose.foundation.background
 import androidx.compose.foundation.border
@@ -11,34 +14,30 @@
 import androidx.compose.foundation.layout.fillMaxSize
 import androidx.compose.foundation.layout.fillMaxWidth
 import androidx.compose.foundation.layout.height
+import androidx.compose.foundation.layout.offset
 import androidx.compose.foundation.layout.padding
 import androidx.compose.foundation.layout.size
 import androidx.compose.foundation.layout.width
+import androidx.compose.foundation.layout.wrapContentHeight
 import androidx.compose.foundation.lazy.LazyColumn
 import androidx.compose.foundation.lazy.items
 import androidx.compose.foundation.shape.RoundedCornerShape
 import androidx.compose.material3.Card
-<<<<<<< HEAD
-=======
 import androidx.compose.material3.CircularProgressIndicator
 import androidx.compose.material3.Divider
->>>>>>> 09b4bccb
 import androidx.compose.material3.Text
-import androidx.compose.material3.TextButton
 import androidx.compose.runtime.Composable
 import androidx.compose.runtime.LaunchedEffect
 import androidx.compose.runtime.getValue
 import androidx.compose.runtime.livedata.observeAsState
-<<<<<<< HEAD
-=======
 import androidx.compose.runtime.mutableIntStateOf
->>>>>>> 09b4bccb
 import androidx.compose.runtime.mutableStateOf
 import androidx.compose.runtime.remember
 import androidx.compose.runtime.setValue
 import androidx.compose.ui.Alignment
 import androidx.compose.ui.Modifier
 import androidx.compose.ui.draw.clip
+import androidx.compose.ui.focus.focusModifier
 import androidx.compose.ui.graphics.Color
 import androidx.compose.ui.graphics.toArgb
 import androidx.compose.ui.semantics.semantics
@@ -49,17 +48,10 @@
 import androidx.compose.ui.unit.sp
 import androidx.compose.ui.viewinterop.AndroidView
 import androidx.lifecycle.viewmodel.compose.viewModel
-<<<<<<< HEAD
-import androidx.navigation.NavController
-import com.coco.celestia.ui.theme.*
-import com.coco.celestia.util.UserIdentifier
-import com.coco.celestia.viewmodel.TransactionViewModel
-=======
 import com.coco.celestia.ui.theme.*
 import com.coco.celestia.util.UserIdentifier
 import com.coco.celestia.viewmodel.TransactionViewModel
 import com.coco.celestia.viewmodel.UserViewModel
->>>>>>> 09b4bccb
 import com.coco.celestia.viewmodel.model.UserData
 import com.github.mikephil.charting.charts.LineChart
 import com.github.mikephil.charting.charts.PieChart
@@ -75,7 +67,7 @@
 import java.util.Locale
 
 @Composable
-fun AdminDashboard(userData: UserData?, navController: NavController) {
+fun AdminDashboard(userData: UserData?) {
     Box(
         modifier = Modifier
             .fillMaxSize()
@@ -84,11 +76,12 @@
         Column(
             modifier = Modifier
                 .fillMaxSize()
-                .padding(10.dp)
+                .padding(16.dp)
         ) {
 
             val dateFormat = SimpleDateFormat("EEEE, MMMM d yyyy", Locale.getDefault())
             val today = dateFormat.format(Date())
+            Spacer(modifier = Modifier.height(100.dp))
             userData?.let { user ->
                 Text(
                     text = "Welcome, ${user.firstname} ${user.lastname}!",
@@ -115,17 +108,17 @@
                 color = Color.White
             )
             Spacer(modifier = Modifier.height(30.dp))
-            SummaryDashboard(navController)
+            SummaryDashboard()
         }
     }
 }
 
 @Composable
-fun SummaryDashboard(navController: NavController) {
+fun SummaryDashboard() {
     LazyColumn(
         modifier = Modifier
             .fillMaxSize()
-            .padding(horizontal = 5.dp)
+            .padding(horizontal = 16.dp)
             .semantics { testTag = "android:id/summaryDashboard" }
     ) {
         item{
@@ -149,7 +142,6 @@
             Text(
                 text = "Inventory Overview",
                 fontWeight = FontWeight.Bold,
-                fontFamily = mintsansFontFamily,
                 color = DarkBlue,
                 modifier = Modifier
                     .padding(start = 20.dp, top =15.dp)
@@ -174,17 +166,17 @@
                 Text(
                     text = "User Management Overview",
                     fontWeight = FontWeight.Bold,
-                    fontFamily = mintsansFontFamily,
                     color = DarkBlue,
                     modifier = Modifier
                         .padding(start = 20.dp, top = 15.dp)
                 )
                 Row(modifier = Modifier.padding(5.dp)) {
                     Column {
-                        UserManagementDashboard(navController)
-                    }
-                }
-            }
+                        UserManagementDashboard()
+                    }
+                }
+            }
+            Spacer(modifier = Modifier.height(100.dp))
         }
     }
 }
@@ -222,13 +214,10 @@
                 .semantics { testTag = "android:id/alertsCard" }
         ) {
             Column(Modifier.padding(16.dp)) {
-                Text("Alerts", fontWeight = FontWeight.Bold,
-                    fontSize = 18.sp,
-                    fontFamily = mintsansFontFamily,
-                    color = DarkBlue)
+                Text("Alerts", fontWeight = FontWeight.Bold, fontSize = 18.sp)
                 Spacer(modifier = Modifier.height(4.dp))
-                Text("• Green beans: 15 kg left", fontSize = 14.sp, color = DuskyBlue)
-                Text("• Kiniing: 5 kg left", fontSize = 14.sp, color = DuskyBlue)
+                Text("• Green beans: 15 kg left", fontSize = 14.sp, color = Color.Red)
+                Text("• Kiniing: 5 kg left", fontSize = 14.sp, color = Color.Red)
             }
         }
 
@@ -255,8 +244,8 @@
                 update = { pieChart ->
                     val dataSet = PieDataSet(entries, "").apply {
                         setColors(
-                            DuskyBlue.toArgb(),
-                            DarkBlue.toArgb()
+                            RedMeat.toArgb(),
+                            BrownCoffee.toArgb()
                         )
                         valueTextColor = android.graphics.Color.WHITE
                         valueTextSize = 12f
@@ -279,13 +268,12 @@
                 Box(
                     modifier = Modifier
                         .size(12.dp)
-                        .background(DarkBlue)
+                        .background(BrownCoffee)
                         .semantics { testTag = "android:id/coffeeLegend" }
                 )
                 Text(
                     text = " Coffee",
                     fontSize = 14.sp,
-                    color = DarkBlue,
                     modifier = Modifier.padding(start = 4.dp)
                 )
             }
@@ -296,14 +284,14 @@
                 Box(
                     modifier = Modifier
                         .size(12.dp)
-                        .background(DuskyBlue)
+                        .background(RedMeat)
                         .semantics { testTag = "android:id/meatLegend" }
                 )
                 Text(
                     text = " Meat",
                     fontSize = 14.sp,
-                    color = DarkBlue,
-                    modifier = Modifier.padding(start = 4.dp)
+                    modifier = Modifier
+                        .padding(start = 4.dp)
                 )
             }
         }
@@ -312,9 +300,6 @@
 
 
 @Composable
-<<<<<<< HEAD
-fun UserManagementDashboard(navController: NavController) {
-=======
 fun UserManagementDashboard() {
     val dateFormat = SimpleDateFormat("MM/dd/yyyy", Locale.getDefault())
     val transactionViewModel: TransactionViewModel = viewModel()
@@ -332,7 +317,6 @@
         )
     }
 
->>>>>>> 09b4bccb
     Spacer(modifier = Modifier.height(20.dp))
     Column(
         modifier = Modifier
@@ -352,8 +336,6 @@
                     "Total Users",
                     fontWeight = FontWeight.Bold,
                     fontSize = 18.sp,
-                    fontFamily = mintsansFontFamily,
-                    color = DarkBlue,
                     modifier = Modifier.semantics { testTag = "android:id/totalUsersLabel" }
                 )
                 Spacer(modifier = Modifier.height(4.dp))
@@ -361,8 +343,7 @@
                     usersData.size.toString(),
                     fontSize = 24.sp,
                     fontWeight = FontWeight.Bold,
-                    fontFamily = mintsansFontFamily,
-                    color = DarkBlue,
+                    color = Color.DarkGray,
                     modifier = Modifier.semantics { testTag = "android:id/totalUsersCount" }
                 )
             }
@@ -380,7 +361,6 @@
                     "Active Users",
                     fontWeight = FontWeight.Bold,
                     fontSize = 18.sp,
-                    color = DarkBlue,
                     modifier = Modifier.semantics { testTag = "android:id/activeUsersLabel" }
                 )
                 Spacer(modifier = Modifier.height(4.dp))
@@ -388,38 +368,27 @@
                     activeUsers.toString(),
                     fontSize = 24.sp,
                     fontWeight = FontWeight.Bold,
-                    color = DuskyBlue,
+                    color = Color.Green,
                     modifier = Modifier.semantics { testTag = "android:id/activeUsersCount" }
                 )
             }
         }
 
         // Recent Activity Section
-        Row(
-            modifier = Modifier
-                .fillMaxWidth()
-                .padding(vertical = 8.dp),
-            verticalAlignment = Alignment.CenterVertically,
-            horizontalArrangement = Arrangement.SpaceBetween
-        ) {
-<<<<<<< HEAD
-            Text(
-                text = "Recent Logs",
-                fontWeight = FontWeight.Bold,
-                fontSize = 18.sp,
-                color = DarkBlue,
-                fontFamily = mintsansFontFamily,
-                modifier = Modifier.semantics { testTag = "android:id/recentActivityLabel" }
-            )
-            TextButton(onClick = { navController.navigate("admin_add_user_management_logs") }) {
-                Text(
-                    text = "See All",
-                    color = DarkBlue,
-                    fontFamily = mintsansFontFamily,
-                    fontWeight = FontWeight.Bold
-                )
-            }
-=======
+        Text(
+            text = "Recent Activity",
+            fontWeight = FontWeight.Bold,
+            fontSize = 18.sp,
+            modifier = Modifier
+                .padding(vertical = 8.dp)
+                .semantics { testTag = "android:id/recentActivityLabel" }
+        )
+        Column(
+            modifier = Modifier
+                .fillMaxWidth()
+                .padding(horizontal = 8.dp)
+                .semantics { testTag = "android:id/recentActivityList" }
+        ) {
             transactionData.entries
                 .flatMap { entry ->
                     entry.value.map { transaction ->
@@ -440,36 +409,7 @@
                     Text("• ${userData.firstname} ${userData.lastname} - ${transaction.description} - ${transaction.date}", fontSize = 14.sp)
                 }
 
->>>>>>> 09b4bccb
-        }
-        val dateFormat = SimpleDateFormat("MM/dd/yyyy", Locale.getDefault())
-        val transactionViewModel: TransactionViewModel = viewModel()
-        val transactionData by transactionViewModel.transactionData.observeAsState(hashMapOf())
-
-        LaunchedEffect(Unit) {
-            transactionViewModel.fetchAllTransactions()
-        }
-        transactionData.entries
-            .flatMap { entry ->
-                entry.value.map { transaction ->
-                    Pair(entry.key, transaction)
-                }
-            }
-            .sortedByDescending { (_, transaction) ->
-                dateFormat.parse(transaction.date) ?: Date(0)
-            }
-            .take(3)
-            .forEach { (userId, transaction) ->
-                var userData by remember { mutableStateOf(UserData()) }
-                LaunchedEffect(userId) {
-                    UserIdentifier.getUserData(userId) { result ->
-                        userData = result
-                    }
-                }
-                Text("• ${transaction.date} - ${userData.firstname} ${userData.lastname} - ${transaction.description} ",
-                    fontSize = 14.sp,
-                    color = DarkBlue)
-            }
+        }
     }
 }
 
