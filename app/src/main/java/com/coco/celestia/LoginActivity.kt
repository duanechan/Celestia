package com.coco.celestia

import android.content.Intent
import android.os.Bundle
import android.widget.Toast
import androidx.activity.ComponentActivity
import androidx.activity.compose.setContent
import androidx.compose.foundation.Image
import androidx.compose.foundation.background
import androidx.compose.foundation.clickable
import androidx.compose.foundation.layout.Arrangement
import androidx.compose.foundation.layout.Box
import androidx.compose.foundation.layout.Column
import androidx.compose.foundation.layout.Row
import androidx.compose.foundation.layout.Spacer
import androidx.compose.foundation.layout.fillMaxSize
import androidx.compose.foundation.layout.fillMaxWidth
import androidx.compose.foundation.layout.height
import androidx.compose.foundation.layout.padding
import androidx.compose.foundation.layout.size
import androidx.compose.foundation.layout.width
import androidx.compose.foundation.text.KeyboardOptions
import androidx.compose.material3.AlertDialog
import androidx.compose.material3.Button
import androidx.compose.material3.OutlinedTextField
import androidx.compose.material3.Surface
import androidx.compose.material3.Text
import androidx.compose.runtime.Composable
import androidx.compose.runtime.getValue
import androidx.compose.runtime.mutableStateOf
import androidx.compose.runtime.remember
import androidx.compose.runtime.setValue
import androidx.compose.ui.Alignment
import androidx.compose.ui.Modifier
import androidx.compose.ui.graphics.Color
import androidx.compose.ui.platform.LocalContext
import androidx.compose.ui.res.painterResource
import androidx.compose.ui.text.font.FontWeight
import androidx.compose.ui.text.input.KeyboardType
import androidx.compose.ui.text.input.PasswordVisualTransformation
import androidx.compose.ui.unit.dp
import androidx.compose.ui.unit.sp
import com.coco.celestia.ui.theme.CelestiaTheme
import com.google.firebase.Firebase
import com.google.firebase.auth.FirebaseAuth
import com.google.firebase.database.DatabaseReference
import com.google.firebase.database.FirebaseDatabase
import com.google.firebase.initialize

class LoginActivity : ComponentActivity() {
    private lateinit var databaseReference: DatabaseReference

    override fun onCreate(savedInstanceState: Bundle?) {
        super.onCreate(savedInstanceState)
        Firebase.initialize(this)
        setContent {
            CelestiaTheme {
                Surface(
                    modifier = Modifier
                        .fillMaxSize()
                        .background(Color(0xFFF2E3DB))
                ) {
                    databaseReference = FirebaseDatabase.getInstance().getReference().child("users")
                    LoginScreen(loginUser = ::loginUser)
                }
            }
        }
    }

    private fun loginUser(email: String, password: String) {
        FirebaseAuth.getInstance().signInWithEmailAndPassword(email, password)
            .addOnCompleteListener(this) { task ->
                if (task.isSuccessful) {
                    Toast.makeText(this@LoginActivity, "Login Successful", Toast.LENGTH_SHORT).show()
                    startActivity(Intent(this@LoginActivity, MainActivity::class.java))
                    finish()
                } else {
                    Toast.makeText(this@LoginActivity, "Login Failed", Toast.LENGTH_SHORT).show()
                }
            }
            .addOnFailureListener {
                Toast.makeText(this@LoginActivity, "Login Error: ${it.message}", Toast.LENGTH_SHORT).show()
            }
    }
}

@Composable
fun LoginScreen(loginUser: (String, String) -> Unit) {

    val maxCharacters = 25
    var showDialog by remember { mutableStateOf(false) }
    var errorDialogMessage by remember { mutableStateOf("") }
<<<<<<< HEAD
    var showRegisterDialog by remember { mutableStateOf(false) }
    var username by remember { mutableStateOf("") }
=======
    var email by remember { mutableStateOf("") }
>>>>>>> e8e8ebdf
    var password by remember { mutableStateOf("") }

    Column(
        verticalArrangement = Arrangement.Center,
        horizontalAlignment = Alignment.CenterHorizontally
    ) {
        Image(painter = painterResource(id = R.drawable.a), contentDescription = "Login Image",
            modifier = Modifier.size(195.dp))

        Text(text = "CoCo", fontSize = 54.sp, fontWeight = FontWeight.Bold)
        Text(text = "Coop Connects", fontSize = 15.sp)

        Spacer(modifier = Modifier.height(35.dp))

        OutlinedTextField(
            value = email,
            onValueChange = {
                if (it.length <= maxCharacters) {
                    email = it
                }
            },
            label = { Text(text = "Username") },
            singleLine = true,
            maxLines = 1
        )

        Spacer(modifier = Modifier.height(2.dp))

        OutlinedTextField(
            value = password,
            onValueChange = {
                if (it.length <= 16) {
                    password = it
                }
            },
            label = { Text(text = "Password") },
            keyboardOptions = KeyboardOptions(keyboardType = KeyboardType.Password),
            visualTransformation = PasswordVisualTransformation(),
            singleLine = true,
            maxLines = 1
        )


        Spacer(modifier = Modifier.height(15.dp))

        Button(
            onClick = {
                if (email.isEmpty() || password.isEmpty()) {
                    errorDialogMessage = "Failed"
                    showDialog = true
                } else {
                    loginUser(email, password)
                }
            },
            modifier = Modifier
                .width(285.dp)
                .height(50.dp)) {
            Text(text = "Login")
        }
        if (showDialog) {
            AlertDialog(
                onDismissRequest = { showDialog = false },
                title = {
                    Text(text = if (errorDialogMessage.isNotEmpty()) "Login Failed" else "Login Successful!")
                },
                text = {
                    Text(text = if (errorDialogMessage.isNotEmpty()) "Try again" else "Welcome back!")
                },
                confirmButton = {
                    Button(
                        onClick = { showDialog = false }
                    ) {
                        Text(if (errorDialogMessage.isNotEmpty()) "Retry" else "Let's Go!")
                    }
                }
            )
        }

        Spacer(modifier = Modifier.height(5.dp))
        Text(text = "Forgot Password?", fontSize = 13.sp, modifier = Modifier.clickable {  })
        Spacer(modifier = Modifier.height(85.dp))
        Text(text = "Don't have an account?", fontSize = 15.sp, modifier = Modifier.clickable {  })
        val context = LocalContext.current
        Text(
            text = "Register Now!",
            fontSize = 15.sp,
            fontWeight = FontWeight.Bold,
            modifier = Modifier.clickable {
                showRegisterDialog = true // Show the register dialog
            })
        if (showRegisterDialog) {
            AlertDialog(
                onDismissRequest = { showRegisterDialog = false },
                title = { Text(text = "Register As") },
                text = {
                    Box(
                        modifier = Modifier.fillMaxWidth(),
                        contentAlignment = Alignment.Center
                    ) {
                        Column(
                            horizontalAlignment = Alignment.CenterHorizontally
                        ) {
                            Text(text = "Choose your role")

                            Spacer(modifier = Modifier.height(16.dp))

                            Row(
                                horizontalArrangement = Arrangement.spacedBy(16.dp)
                            ) {
                                Button(
                                    onClick = {
                                        showRegisterDialog = false
                                        val intent = Intent(context, RegisterActivity::class.java)
                                        context.startActivity(intent)
                                        (context as? ComponentActivity)?.finish()
                                    }
                                ) {
                                    Text(text = "Farmer")
                                }

                                Button(
                                    onClick = {
                                        showRegisterDialog = false
                                        val intent = Intent(context, RegisterActivity::class.java)
                                        context.startActivity(intent)
                                        (context as? ComponentActivity)?.finish()
                                    }
                                ) {
                                    Text(text = "Client")
                                }
                            }
                        }
                    }
                },
                confirmButton = {
                    // Empty/null
                },
                dismissButton = {
                    Column(
                        modifier = Modifier
                            .fillMaxWidth()
                            .padding(bottom = 8.dp),
                        horizontalAlignment = Alignment.CenterHorizontally
                    ) {
                        Button(
                            onClick = { showRegisterDialog = false }
                        ) {
                            Text(text = "Cancel")
                        }
                    }
                }
            )
        }





    }
}
<|MERGE_RESOLUTION|>--- conflicted
+++ resolved
@@ -55,6 +55,7 @@
         Firebase.initialize(this)
         setContent {
             CelestiaTheme {
+                // A surface container using the 'background' color from the theme
                 Surface(
                     modifier = Modifier
                         .fillMaxSize()
@@ -90,12 +91,9 @@
     val maxCharacters = 25
     var showDialog by remember { mutableStateOf(false) }
     var errorDialogMessage by remember { mutableStateOf("") }
-<<<<<<< HEAD
+    var email by remember { mutableStateOf("") }
     var showRegisterDialog by remember { mutableStateOf(false) }
     var username by remember { mutableStateOf("") }
-=======
-    var email by remember { mutableStateOf("") }
->>>>>>> e8e8ebdf
     var password by remember { mutableStateOf("") }
 
     Column(
